--- conflicted
+++ resolved
@@ -136,10 +136,6 @@
         return moment
 
 
-<<<<<<< HEAD
-class PerQubitDepolarizingWithDampedReadoutNoiseModel(devices.NoiseModel):
-    """DepolarizingWithDampedReadoutNoiseModel which allows probabilities to be
-=======
 class DepolarizingWithReadoutNoiseModel(devices.NoiseModel):
     """DepolarizingNoiseModel with probabilistic bit flips preceding
     measurement.
@@ -218,7 +214,6 @@
 
 class PerQubitDepolarizingNoiseModel(devices.NoiseModel):
     """DepolarizingNoiseModel which allows depolarization probabilities to be
->>>>>>> 5d0ac1d6
     specified separately for each qubit.
 
     This simulates asymmetric readout error. The noise is structured
