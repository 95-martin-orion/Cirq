--- conflicted
+++ resolved
@@ -212,22 +212,6 @@
             ]
 
 
-<<<<<<< HEAD
-class PerQubitDepolarizingWithDampedReadoutNoiseModel(devices.NoiseModel):
-    """DepolarizingWithDampedReadoutNoiseModel which allows depolarization
-    probabilities to be specified separately for each qubit.
-
-    This simulates asymmetric readout error. The noise is structured
-    so the T1 decay is applied, then the readout bitflip, then measurement.
-    Note that T1 decay is only applied to measurement, not other gates.
-
-    In moments without measurement, all qubits affected by an operation will
-    have a depolarizing channel applied after the original operation. Qubits
-    that remain idle will be unaffected by this model.
-
-    As with the DepolarizingWithDampedReadoutNoiseModel, if a circuit contains
-    measurements, they must be in moments that don't also contain gates.
-=======
 # TODO: move this to cirq.google with simple_noise_from_calibration_metrics.
 # Related issue: https://github.com/quantumlib/Cirq/issues/2832
 class PerQubitDepolarizingWithDampedReadoutNoiseModel(devices.NoiseModel):
@@ -239,47 +223,17 @@
 
     As with the DepolarizingWithDampedReadoutNoiseModel, this model does not
     allow a moment to contain both measurement and non-measurement gates.
->>>>>>> 5a52d971
     """
 
     def __init__(
             self,
-<<<<<<< HEAD
-            depol_prob_map: Dict['cirq.Qid', float] = None,
-            bitflip_prob_map: Dict['cirq.Qid', float] = None,
-            decay_prob_map: Dict['cirq.Qid', float] = None,
-=======
             depol_probs: Dict['cirq.Qid', float] = None,
             bitflip_probs: Dict['cirq.Qid', float] = None,
             decay_probs: Dict['cirq.Qid', float] = None,
->>>>>>> 5a52d971
     ):
         """A depolarizing noise model with damped readout error.
 
         All error modes are specified on a per-qubit basis. To omit a given
-<<<<<<< HEAD
-        error mode from the noise model, leave its map blank when initializing
-        this object.
-
-        Args:
-            depol_prob_map: Map of depolarizing probabilities for each qubit.
-            bitflip_prob: Probability of a bit-flip during measurement.
-            decay_prob: Probability of T1 decay during measurement.
-                Bitflip noise is applied first, then amplitude decay.
-        """
-        for prob_map, desc in [(depol_prob_map, "depolarization prob"),
-                               (bitflip_prob_map, "readout error prob"),
-                               (decay_prob_map, "readout decay prob")]:
-            if prob_map:
-                for qubit, prob in prob_map.items():
-                    value.validate_probability(prob, f'{desc} of {qubit}')
-        self.depol_prob_map = depol_prob_map
-        self.bitflip_prob_map = bitflip_prob_map
-        self.decay_prob_map = decay_prob_map
-
-    def noisy_moment(self, moment: 'cirq.Moment',
-                     system_qubits: Sequence['cirq.Qid']):
-=======
         error mode from the noise model, leave its dict blank when initializing
         this object.
 
@@ -301,22 +255,10 @@
 
     def noisy_moment(self, moment: 'cirq.Moment',
                      system_qubits: Sequence['cirq.Qid']) -> 'cirq.OP_TREE':
->>>>>>> 5a52d971
         if self.is_virtual_moment(moment):
             return moment
         moments = []
         if _homogeneous_moment_is_measurements(moment):
-<<<<<<< HEAD
-            if self.decay_prob_map:
-                moments.append(
-                    ops.Moment(
-                        ops.AmplitudeDampingChannel(self.decay_prob_map[q])(q)
-                        for q in system_qubits))
-            if self.bitflip_prob_map:
-                moments.append(
-                    ops.Moment(
-                        ops.BitFlipChannel(self.bitflip_prob_map[q])(q)
-=======
             if self.decay_probs:
                 moments.append(
                     ops.Moment(
@@ -326,17 +268,12 @@
                 moments.append(
                     ops.Moment(
                         ops.BitFlipChannel(self.bitflip_probs[q])(q)
->>>>>>> 5a52d971
                         for q in system_qubits))
             moments.append(moment)
             return moments
         else:
             moments.append(moment)
-<<<<<<< HEAD
-            if self.depol_prob_map:
-=======
             if self.depol_probs:
->>>>>>> 5a52d971
                 gated_qubits = [
                     q for q in system_qubits
                     if moment.operates_on_single_qubit(q)
@@ -344,22 +281,11 @@
                 if gated_qubits:
                     moments.append(
                         ops.Moment(
-<<<<<<< HEAD
-                            ops.DepolarizingChannel(self.depol_prob_map[q])(q)
-=======
                             ops.DepolarizingChannel(self.depol_probs[q])(q)
->>>>>>> 5a52d971
                             for q in gated_qubits))
             return moments
 
 
-<<<<<<< HEAD
-def simple_noise_from_calibration_metrics(calibration: engine.Calibration,
-                                          depolNoise: bool = False,
-                                          dampingNoise: bool = False,
-                                          readoutDecayNoise: bool = False,
-                                          readoutErrorNoise: bool = False
-=======
 # TODO: move this to cirq.google since it's Google-specific code.
 # Related issue: https://github.com/quantumlib/Cirq/issues/2832
 def simple_noise_from_calibration_metrics(calibration: engine.Calibration,
@@ -367,7 +293,6 @@
                                           damping_noise: bool = False,
                                           readout_decay_noise: bool = False,
                                           readout_error_noise: bool = False
->>>>>>> 5a52d971
                                          ) -> devices.NoiseModel:
     """Creates a reasonable PerQubitDepolarizingWithDampedReadoutNoiseModel
     using the provided calibration data.
@@ -377,41 +302,16 @@
             This object can be retrived from the engine by calling
             'get_latest_calibration()' or 'get_calibration()' using the ID of
             the target processor.
-<<<<<<< HEAD
-        depolNoise: Enables per-gate depolarization if True.
-        dampingNoise: Enables per-gate amplitude damping if True.
-            Currently unimplemented.
-        readoutDecayNoise: Enables pre-readout amplitude damping if True.
-        readoutErrorNoise: Enables pre-readout bitflip errors if True.
-=======
         depol_noise: Enables per-gate depolarization if True.
         damping_noise: Enables per-gate amplitude damping if True.
             Currently unimplemented.
         readout_decay_noise: Enables pre-readout amplitude damping if True.
         readout_error_noise: Enables pre-readout bitflip errors if True.
->>>>>>> 5a52d971
 
     Returns:
         A PerQubitDepolarizingWithDampedReadoutNoiseModel with error
             probabilities generated from the provided calibration data.
     """
-<<<<<<< HEAD
-    if not any([depolNoise, dampingNoise, readoutDecayNoise, readoutErrorNoise
-               ]):
-        raise ValueError('At least one error type must be specified.')
-    assert calibration is not None
-    depol_prob_map: Dict['cirq.Qid', float] = {}
-    readout_decay_map: Dict['cirq.Qid', float] = {}
-    readout_error_map: Dict['cirq.Qid', float] = {}
-
-    if depolNoise:
-        # TODO: replace with Pauli error once it's available.
-        depol_prob_map = {
-            qubit[0]: depol_prob[0] for qubit, depol_prob in
-            calibration['single_qubit_rb_total_error'].items()
-        }
-    if dampingNoise:
-=======
     if not any(
         [depol_noise, damping_noise, readout_decay_noise, readout_error_noise]):
         raise ValueError('At least one error type must be specified.')
@@ -428,23 +328,10 @@
             calibration['single_qubit_rb_total_error'].items()
         }
     if damping_noise:
->>>>>>> 5a52d971
         # TODO: implement per-gate amplitude damping noise.
         # Github issue: https://github.com/quantumlib/Cirq/issues/2807
         raise NotImplementedError('Gate damping is not yet supported.')
 
-<<<<<<< HEAD
-    if readoutDecayNoise:
-        # Copied from Sycamore readout duration in known_devices.py
-        # TODO: replace with polling from DeviceSpecification.
-        readout_micros = 1
-        readout_decay_map = {
-            qubit[0]: 1 - exp(-1 * readout_micros / t1[0])
-            for qubit, t1 in calibration['single_qubit_idle_t1_micros'].items()
-        }
-    if readoutErrorNoise:
-        readout_error_map = {
-=======
     if readout_decay_noise:
         # Copied from Sycamore readout duration in known_devices.py
         # TODO: replace with polling from DeviceSpecification.
@@ -456,17 +343,10 @@
         }
     if readout_error_noise:
         readout_error_probs = {
->>>>>>> 5a52d971
             qubit[0]: err[0] for qubit, err in
             calibration['single_qubit_readout_separation_error'].items()
         }
     return PerQubitDepolarizingWithDampedReadoutNoiseModel(
-<<<<<<< HEAD
-        depol_prob_map=depol_prob_map,
-        decay_prob_map=readout_decay_map,
-        bitflip_prob_map=readout_error_map)
-=======
         depol_probs=depol_probs,
         decay_probs=readout_decay_probs,
-        bitflip_probs=readout_error_probs)
->>>>>>> 5a52d971
+        bitflip_probs=readout_error_probs)